<<<<<<< HEAD
# Tiny-Chat

## Install
```
conda create -n tiny-chat python=3.10
conda activate tiny-chat
curl -sSL https://install.python-poetry.org | python3
poetry install
```

Befor you run, setting OPENAI_API_KEY in the terminal by:
```
export OPENAI_API_KEY = ""
```

## Quick Start
```
python examples/run_chat.py
```
=======
# Tiny-Chat

```
conda create -n tiny-chat python=3.10
conda activate tiny-chat
curl -sSL https://install.python-poetry.org | python3
poetry install
```

## What's new:

1. You can find some examples [here](/tiny-chat/examples/README.md).
>>>>>>> 9dec20dc
<|MERGE_RESOLUTION|>--- conflicted
+++ resolved
@@ -1,24 +1,3 @@
-<<<<<<< HEAD
-# Tiny-Chat
-
-## Install
-```
-conda create -n tiny-chat python=3.10
-conda activate tiny-chat
-curl -sSL https://install.python-poetry.org | python3
-poetry install
-```
-
-Befor you run, setting OPENAI_API_KEY in the terminal by:
-```
-export OPENAI_API_KEY = ""
-```
-
-## Quick Start
-```
-python examples/run_chat.py
-```
-=======
 # Tiny-Chat
 
 ```
@@ -30,5 +9,4 @@
 
 ## What's new:
 
-1. You can find some examples [here](/tiny-chat/examples/README.md).
->>>>>>> 9dec20dc
+1. You can find some examples [here](/tiny-chat/examples/README.md).