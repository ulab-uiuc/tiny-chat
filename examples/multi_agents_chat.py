--- conflicted
+++ resolved
@@ -4,10 +4,7 @@
 from pathlib import Path
 
 from tiny_chat.messages import TinyChatBackground
-<<<<<<< HEAD
-=======
 from tiny_chat.server.core import TinyChatServer
->>>>>>> cab3f80e
 
 project_root = Path(__file__).parent.parent
 sys.path.insert(0, str(project_root))
@@ -65,10 +62,18 @@
     print('Starting multi-agent conversation...')
     print('=' * 50)
 
-<<<<<<< HEAD
-=======
     # Run the conversation using the new server architecture
->>>>>>> cab3f80e
+    from tiny_chat.server.core import create_server
+
+    async with create_server() as server:
+        episode_log = await server.run_conversation(
+            agent_configs=agent_configs,
+            background=background,
+            action_order='simultaneous',
+            max_turns=2,
+            enable_evaluation=True,
+            return_log=True,
+        )
     from tiny_chat.server.core import create_server
 
     async with create_server() as server:
